--- conflicted
+++ resolved
@@ -7,13 +7,8 @@
 	go.uber.org/zap v1.26.0
 	k8s.io/api v0.29.1
 	k8s.io/apimachinery v0.29.1
-<<<<<<< HEAD
-	k8s.io/client-go v0.28.3
-	sigs.k8s.io/controller-runtime v0.16.3
-=======
 	k8s.io/client-go v0.29.1
 	sigs.k8s.io/controller-runtime v0.17.0
->>>>>>> ca006008
 	sigs.k8s.io/yaml v1.4.0
 )
 
